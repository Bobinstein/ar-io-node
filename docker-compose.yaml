---
services:
  envoy:
    image: ghcr.io/ar-io/ar-io-envoy:${ENVOY_IMAGE_TAG:-latest}
    build:
      context: envoy/
    restart: on-failure:5
    ports:
      - '3000:3000'
      #- '9901:9901' # don't expose admin port by default
    environment:
      - LOG_LEVEL=${ENVOY_LOG_LEVEL:-info}
      - TVAL_AR_IO_HOST=core
      - TVAL_AR_IO_PORT=4000
      - TVAL_OBSERVER_HOST=observer
      - TVAL_OBSERVER_PORT=5050
      - TVAL_GATEWAY_HOST=${TRUSTED_GATEWAY_HOST:-arweave.net}
      - TVAL_GRAPHQL_HOST=${GRAPHQL_HOST:-core}
      - TVAL_GRAPHQL_PORT=${GRAPHQL_PORT:-4000}
      - TVAL_ARNS_ROOT_HOST=${ARNS_ROOT_HOST:-}
    depends_on:
      - core
      - observer
  core:
    image: ghcr.io/ar-io/ar-io-core:${CORE_IMAGE_TAG:-latest}
    build:
      context: .
    restart: on-failure:5
    ports:
      - 4000:4000
    volumes:
      - ${CHUNKS_DATA_PATH:-./data/chunks}:/app/data/chunks
      - ${CONTIGUOUS_DATA_PATH:-./data/contiguous}:/app/data/contiguous
      - ${HEADERS_DATA_PATH:-./data/headers}:/app/data/headers
      - ${SQLITE_DATA_PATH:-./data/sqlite}:/app/data/sqlite
      - ${TEMP_DATA_PATH:-./data/tmp}:/app/data/tmp
      - ${LMDB_DATA_PATH:-./data/lmdb}:/app/data/lmdb
    environment:
      - NODE_ENV=${NODE_ENV:-production}
      - LOG_LEVEL=${CORE_LOG_LEVEL:-info}
      - LOG_FORMAT=${LOG_FORMAT:-simple}
      - TRUSTED_NODE_URL=${TRUSTED_NODE_URL:-}
      - TRUSTED_GATEWAY_URL=https://${TRUSTED_GATEWAY_HOST:-arweave.net}
      - START_HEIGHT=${START_HEIGHT:-}
      - STOP_HEIGHT=${STOP_HEIGHT:-}
      - SKIP_CACHE=${SKIP_CACHE:-}
      - SIMULATED_REQUEST_FAILURE_RATE=${SIMULATED_REQUEST_FAILURE_RATE:-}
      - INSTANCE_ID=${INSTANCE_ID:-}
      - AR_IO_WALLET=${AR_IO_WALLET:-}
      - ADMIN_API_KEY=${ADMIN_API_KEY:-}
      - BACKFILL_BUNDLE_RECORDS=${BACKFILL_BUNDLE_RECORDS:-}
      - FILTER_CHANGE_REPROCESS=${FILTER_CHANGE_REPROCESS:-}
      - ANS104_UNBUNDLE_WORKERS=${ANS104_UNBUNDLE_WORKERS:-}
      - ANS104_DOWNLOAD_WORKERS=${ANS104_DOWNLOAD_WORKERS:-}
      - ANS104_UNBUNDLE_FILTER=${ANS104_UNBUNDLE_FILTER:-}
      - ANS104_INDEX_FILTER=${ANS104_INDEX_FILTER:-}
      - ARNS_ROOT_HOST=${ARNS_ROOT_HOST:-}
      - SANDBOX_PROTOCOL=${SANDBOX_PROTOCOL:-}
      - START_WRITERS=${START_WRITERS:-}
      - CONTRACT_ID=${CONTRACT_ID:-}
      - IO_PROCESS_ID=${IO_PROCESS_ID:-}
      - CHAIN_CACHE_TYPE=${CHAIN_CACHE_TYPE:-redis}
      - REDIS_CACHE_URL=${REDIS_CACHE_URL:-redis://redis:6379}
      - REDIS_CACHE_TTL_SECONDS=${REDIS_CACHE_TTL_SECONDS:-}
      - NODE_JS_MAX_OLD_SPACE_SIZE=${NODE_JS_MAX_OLD_SPACE_SIZE:-}
      - ENABLE_FS_HEADER_CACHE_CLEANUP=${ENABLE_FS_HEADER_CACHE_CLEANUP:-true}
      - ON_DEMAND_RETRIEVAL_ORDER=${ON_DEMAND_RETRIEVAL_ORDER:-}
      - WEBHOOK_TARGET_SERVERS=${WEBHOOK_TARGET_SERVERS:-}
      - WEBHOOK_INDEX_FILTER=${WEBHOOK_INDEX_FILTER:-}
      - WEBHOOK_BLOCK_FILTER=${WEBHOOK_INDEX_FILTER:-}
      - CONTIGUOUS_DATA_CACHE_CLEANUP_THRESHOLD=${CONTIGUOUS_DATA_CACHE_CLEANUP_THRESHOLD:-}
      - TRUSTED_ARNS_RESOLVER_TYPE=${TRUSTED_ARNS_RESOLVER_TYPE:-gateway}
      - TRUSTED_ARNS_RESOLVER_URL=${TRUSTED_ARNS_RESOLVER_URL:-https://__NAME__.arweave.dev}
      - ENABLE_MEMPOOL_WATCHER=${ENABLE_MEMPOOL_WATCHER:-false}
      - MEMPOOL_POOLING_INTERVAL_MS=${MEMPOOL_POOLING_INTERVAL_MS:-}
      - AWS_ACCESS_KEY_ID=${AWS_ACCESS_KEY_ID:-}
      - AWS_SECRET_ACCESS_KEY=${AWS_SECRET_ACCESS_KEY:-}
      - AWS_REGION=${AWS_REGION:-}
      - AWS_ENDPOINT=${AWS_ENDPOINT:-}
      - AWS_S3_BUCKET=${AWS_S3_BUCKET:-}
      - AWS_S3_PREFIX=${AWS_S3_PREFIX:-}
      - AR_IO_NODE_RELEASE=${AR_IO_NODE_RELEASE:-}
    depends_on:
      - redis

  redis:
    image: redis:${REDIS_IMAGE_TAG:-7}
    command: redis-server --maxmemory ${REDIS_MAX_MEMORY:-256mb} --maxmemory-policy allkeys-lru ${EXTRA_REDIS_FLAGS:---save "" --appendonly no}
    restart: on-failure:5
    ports:
      - '6379' # don't expose redis externally by default
    volumes:
      - ${REDIS_DATA_PATH:-./data/redis}:/data

  observer:
    image: ghcr.io/ar-io/ar-io-observer:${OBSERVER_IMAGE_TAG:-f4b2b2b1d4e6016d7392fdcab2c084e4de126376}
    restart: on-failure:5
    ports:
      - 5050:5050
    volumes:
      - ${TEMP_DATA_PATH:-./data/tmp}:/app/data/tmp
      - ${REPORTS_DATA_PATH:-./data/reports}:/app/data/reports
      - ${WALLETS_PATH:-./wallets}:/app/wallets
    environment:
      - PORT=5050
      - LOG_LEVEL=${OBSERVER_LOG_LEVEL:-info}
      - OBSERVER_WALLET=${OBSERVER_WALLET:-<example>}
      - IO_PROCESS_ID=${IO_PROCESS_ID:-}
      - SUBMIT_CONTRACT_INTERACTIONS=${SUBMIT_CONTRACT_INTERACTIONS:-true}
      - NUM_ARNS_NAMES_TO_OBSERVE_PER_GROUP=${NUM_ARNS_NAMES_TO_OBSERVE_PER_GROUP:-5}
      - REPORT_GENERATION_INTERVAL_MS=${REPORT_GENERATION_INTERVAL_MS:-}
      - RUN_OBSERVER=${RUN_OBSERVER:-true}
      - MIN_RELEASE_NUMBER=${MIN_RELEASE_NUMBER:-0}
      - AR_IO_NODE_RELEASE=${AR_IO_NODE_RELEASE:-13-pre}

  resolver:
    image: ghcr.io/ar-io/arns-resolver:${RESOLVER_IMAGE_TAG:-fe035b80cc9e6038b4d4bec671ec9b33ac184e18}
    restart: on-failure:5
    ports:
      - 6000:6000
    environment:
      - PORT=6000
      - LOG_LEVEL=${LOG_LEVEL:-info}
      - CONTRACT_ID=${CONTRACT_ID:-}
      - RUN_RESOLVER=${RUN_RESOLVER:-false}
      - EVALUATION_INTERVAL_MS=${EVALUATION_INTERVAL_MS:-}
      - CONTRACT_CACHE_URL=${CONTRACT_CACHE_URL:-}
      - ARNS_CACHE_PATH=${ARNS_CACHE_PATH:-./data/arns}
    volumes:
      - ${ARNS_CACHE_PATH:-./data/arns}:/app/data/arns

  litestream:
    image: ghcr.io/ar-io/ar-io-litestream:${LITESTREAM_IMAGE_TAG:-latest}
    build:
      context: litestream/
      dockerfile: Dockerfile
    profiles:
      - litestream
    volumes:
      - ${SQLITE_DATA_PATH:-./data/sqlite}:/app/data/sqlite
    environment:
      - TVAL_AR_IO_SQLITE_BACKUP_S3_BUCKET_NAME=${AR_IO_SQLITE_BACKUP_S3_BUCKET_NAME:-}
      - TVAL_AR_IO_SQLITE_BACKUP_S3_BUCKET_REGION=${AR_IO_SQLITE_BACKUP_S3_BUCKET_REGION:-}
      - TVAL_AR_IO_SQLITE_BACKUP_S3_BUCKET_ACCESS_KEY=${AR_IO_SQLITE_BACKUP_S3_BUCKET_ACCESS_KEY:-}
      - TVAL_AR_IO_SQLITE_BACKUP_S3_BUCKET_SECRET_KEY=${AR_IO_SQLITE_BACKUP_S3_BUCKET_SECRET_KEY:-}

  upload-service:
    image: ghcr.io/ardriveapp/turbo-upload-service:${UPLOAD_SERVICE_IMAGE_TAG:-adae756f264362e14eef8f11d192a53c287587c6}
    environment:
      ARWEAVE_GATEWAY: ${ARWEAVE_GATEWAY:-http://envoy:3000}
      PORT: ${UPLOAD_SERVICE_PORT:-5100}
      NODE_ENV: ${NODE_ENV:-local}
      DB_HOST: ${UPLOAD_SERVICE_DB_HOST:-upload-service-pg}
      DB_PORT: ${UPLOAD_SERVICE_DB_PORT:-5432}
      DB_PASSWORD: ${UPLOAD_SERVICE_DB_PASSWORD:-postgres}
      PAYMENT_SERVICE_BASE_URL: ${PAYMENT_SERVICE_BASE_URL:-payment.ardrive.dev}
      MAX_DATA_ITEM_SIZE: ${MAX_DATA_ITEM_SIZE:-10737418240}
      ALLOW_LISTED_ADDRESSES: ${ALLOW_LISTED_ADDRESSES:-}
      AWS_REGION: ${AWS_REGION:-us-east-1}
      AWS_ENDPOINT: ${AWS_ENDPOINT:-http://localstack:4566}
      AWS_ACCESS_KEY_ID: ${AWS_ACCESS_KEY_ID:-test}
      AWS_SECRET_ACCESS_KEY: ${AWS_SECRET_ACCESS_KEY:-test}
      SQS_PREPARE_BUNDLE_URL: ${SQS_PREPARE_BUNDLE_URL:-http://sqs.us-east-1.localstack.localstack.cloud:4566/000000000000/prepare-bundle-queue}
      SQS_FINALIZE_UPLOAD_URL: ${SQS_FINALIZE_UPLOAD_URL:-http://sqs.us-east-1.localstack.localstack.cloud:4566/000000000000/finalize-multipart-queue}
      SQS_OPTICAL_URL: ${SQS_OPTICAL_URL:-http://sqs.us-east-1.localstack.localstack.cloud:4566/000000000000/optical-post-queue}
      SQS_NEW_DATA_ITEM_URL: ${SQS_NEW_DATA_ITEM_URL:-http://sqs.us-east-1.localstack.localstack.cloud:4566/000000000000/batch-insert-new-data-items-queue}
      SQS_UNBUNDLE_BDI_URL: ${SQS_UNBUNDLE_BDI_URL:-http://sqs.us-east-1.localstack.localstack.cloud:4566/000000000000/bdi-unbundle-queue}
      OPTICAL_BRIDGING_ENABLED: ${OPTICAL_BRIDGING_ENABLED:-true}
      SKIP_BALANCE_CHECKS: ${SKIP_BALANCE_CHECKS:-true}
      DATA_ITEM_BUCKET: ${DATA_ITEM_BUCKET:-$AWS_S3_BUCKET}
      DATA_ITEM_BUCKET_REGION: ${DATA_ITEM_BUCKET_REGION:-us-east-1}
      LOG_LEVEL: ${LOG_LEVEL:-info}
      S3_FORCE_PATH_STYLE: ${S3_FORCE_PATH_STYLE:-true}
      MIGRATE_ON_STARTUP: ${MIGRATE_ON_STARTUP:-true}
      DATA_ITEM_S3_PREFIX: ${DATA_ITEM_S3_PREFIX:-$AWS_S3_PREFIX}
      BUNDLE_PAYLOAD_S3_PREFIX: ${BUNDLE_PAYLOAD_S3_PREFIX:-$AWS_S3_PREFIX}
    ports:
      - ${UPLOAD_SERVICE_PORT:-5100}:${UPLOAD_SERVICE_PORT:-5100}
    volumes:
      - ${UPLOAD_SERVICE_DATA_PATH:-./data/upload-service}:/temp
    depends_on:
      - upload-service-pg
      - fulfillment-service
    profiles: ['bundler']

  fulfillment-service:
    image: ghcr.io/ardriveapp/turbo-upload-service-fulfillment:${UPLOAD_SERVICE_IMAGE_TAG:-adae756f264362e14eef8f11d192a53c287587c6}
    environment:
      ARWEAVE_GATEWAY: ${ARWEAVE_GATEWAY:-http://envoy:3000}
      NODE_ENV: ${NODE_ENV:-local}
      DB_HOST: ${UPLOAD_SERVICE_DB_HOST:-upload-service-pg}
      DB_PORT: ${UPLOAD_SERVICE_DB_PORT:-5432}
      APP_NAME: ${APP_NAME:-}
      DB_PASSWORD: ${UPLOAD_SERVICE_DB_PASSWORD:-postgres}
      PORT: ${FULFILLMENT_PORT:-4401}
      AWS_ENDPOINT: ${AWS_ENDPOINT:-http://localstack:4566}
      AWS_ACCESS_KEY_ID: ${AWS_ACCESS_KEY_ID:-test}
      AWS_SECRET_ACCESS_KEY: ${AWS_SECRET_ACCESS_KEY:-test}
      SQS_PREPARE_BUNDLE_URL: ${SQS_PREPARE_BUNDLE_URL:-http://sqs.us-east-1.localstack.localstack.cloud:4566/000000000000/prepare-bundle-queue}
      SQS_POST_BUNDLE_URL: ${SQS_POST_BUNDLE_URL:-http://sqs.us-east-1.localstack.localstack.cloud:4566/000000000000/post-bundle-queue}
      SQS_SEED_BUNDLE_URL: ${SQS_SEED_BUNDLE_URL:-http://sqs.us-east-1.localstack.localstack.cloud:4566/000000000000/seed-bundle-queue}
      SQS_FINALIZE_UPLOAD_URL: ${SQS_FINALIZE_UPLOAD_URL:-http://sqs.us-east-1.localstack.localstack.cloud:4566/000000000000/finalize-multipart-queue}
      SQS_OPTICAL_URL: ${SQS_OPTICAL_URL:-http://sqs.us-east-1.localstack.localstack.cloud:4566/000000000000/optical-post-queue}
      SQS_NEW_DATA_ITEM_URL: ${SQS_NEW_DATA_ITEM_URL:-http://sqs.us-east-1.localstack.localstack.cloud:4566/000000000000/batch-insert-new-data-items-queue}
      SQS_UNBUNDLE_BDI_URL: ${SQS_UNBUNDLE_BDI_URL:-http://sqs.us-east-1.localstack.localstack.cloud:4566/000000000000/bdi-unbundle-queue}
      PLAN_BUNDLE_ENABLED: ${PLAN_BUNDLE_ENABLED:-true}
      VERIFY_BUNDLE_ENABLED: ${VERIFY_BUNDLE_ENABLED:-true}
      OPTICAL_BRIDGING_ENABLED: ${OPTICAL_BRIDGING_ENABLED:-true}
      OPTICAL_BRIDGE_URL: ${OPTICAL_BRIDGE_URL:-http://envoy:3000/ar-io/admin/queue-data-item}
      SKIP_BALANCE_CHECKS: ${SKIP_BALANCE_CHECKS:-true}
      DATA_ITEM_BUCKET: ${DATA_ITEM_BUCKET:-$AWS_S3_BUCKET}
      DATA_ITEM_BUCKET_REGION: ${DATA_ITEM_BUCKET_REGION:-us-east-1}
      S3_FORCE_PATH_STYLE: ${S3_FORCE_PATH_STYLE:-true}
      AWS_REGION: ${AWS_REGION:-us-east-1}
      OVERDUE_DATA_ITEM_THRESHOLD_MS: ${OVERDUE_DATA_ITEM_THRESHOLD_MS:-0} # plan all into bundles data items immediately
      AR_IO_ADMIN_KEY: ${AR_IO_ADMIN_KEY:-$ADMIN_API_KEY}
      DATA_ITEM_S3_PREFIX: ${DATA_ITEM_S3_PREFIX:-$AWS_S3_PREFIX}
      BUNDLE_PAYLOAD_S3_PREFIX: ${BUNDLE_PAYLOAD_S3_PREFIX:-$AWS_S3_PREFIX}
    depends_on:
      localstack:
        condition: service_healthy
      upload-service-pg:
        condition: service_started
    profiles: ['bundler']

  upload-service-pg:
    image: postgres:13.8
    environment:
      POSTGRES_USER: postgres
      POSTGRES_PASSWORD: postgres
      POSTGRES_DB: postgres
    ports:
      - '5432' # don't expose postgres externally by default
    volumes:
      - ${UPLOAD_SERVICE_PG_DATA_PATH:-./data/upload-service-pg}:/var/lib/postgresql/data
    profiles: ['bundler']

  localstack:
    image: ghcr.io/ardriveapp/turbo-upload-service-localstack:${UPLOAD_SERVICE_IMAGE_TAG:-adae756f264362e14eef8f11d192a53c287587c6}
    ports:
<<<<<<< HEAD
      - '4566:4566'
=======
      - '4566' # don't expose localstack externally by default
>>>>>>> f5020956
      #- "127.0.0.1:4510-4559:4510-4559" # external services port range
    environment:
      # LocalStack configuration: https://docs.localstack.cloud/references/configuration/
      - SERVICES=${SERVICES:-s3,sqs,secretsmanager}
      - DEBUG=${DEBUG:-0}
      - NODE_ENV=${NODE_ENV:-local}
      - ARWEAVE_WALLET=${ARWEAVE_WALLET:-$BUNDLER_ARWEAVE_WALLET}
      - TURBO_OPTICAL_KEY=${TURBO_OPTICAL_KEY:-$BUNDLER_ARWEAVE_WALLET}
      - PERSIST_DEFAULT=${PERSIST_LOCALSTACK:-1} # set to 0 to disable persistence of resources and s3 objects between restarts
      - DATA_ITEM_BUCKET=${AWS_S3_BUCKET:-}
    volumes:
      - '${LOCALSTACK_VOLUME_DIR:-./data/localstack}:/var/lib/localstack'
      - '${LOCALSTACK_VOLUME_DIR:-./data/localstack}:/persisted-data'
      - '/var/run/docker.sock:/var/run/docker.sock'
    healthcheck:
      test:
        [
          'CMD-SHELL',
          'curl -f http://localhost:4566/_localstack/health || exit 1',
        ]
      interval: 10s
      timeout: 30s
      retries: 10
      start_period: 15s
    profiles: ['bundler']<|MERGE_RESOLUTION|>--- conflicted
+++ resolved
@@ -238,11 +238,7 @@
   localstack:
     image: ghcr.io/ardriveapp/turbo-upload-service-localstack:${UPLOAD_SERVICE_IMAGE_TAG:-adae756f264362e14eef8f11d192a53c287587c6}
     ports:
-<<<<<<< HEAD
-      - '4566:4566'
-=======
       - '4566' # don't expose localstack externally by default
->>>>>>> f5020956
       #- "127.0.0.1:4510-4559:4510-4559" # external services port range
     environment:
       # LocalStack configuration: https://docs.localstack.cloud/references/configuration/

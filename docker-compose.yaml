---
version: '3.0'

volumes:
  sqlite-data:
    driver: local
    driver_opts:
      type: none
      o: bind
      device: ${SQLITE_DATA_PATH:-./data/sqlite}
  chunks-data:
    driver: local
    driver_opts:
      type: none
      o: bind
      device: ${CHUNKS_DATA_PATH:-./data/chunks}
  contiguous-data:
    driver: local
    driver_opts:
      type: none
      o: bind
      device: ${CONTIGUOUS_DATA_PATH:-./data/contiguous}
  headers-data:
    driver: local
    driver_opts:
      type: none
      o: bind
      device: ${HEADERS_DATA_PATH:-./data/headers}
  temp-data:
    driver: local
    driver_opts:
      type: none
      o: bind
      device: ${TEMP_DATA_PATH:-./data/tmp}
  lmdb-data:
    driver: local
    driver_opts:
      type: none
      o: bind
      device: ${LMBD_DATA_PATH:-./data/lmdb}
  redis-data:
    driver: local
    driver_opts:
      type: none
      o: bind
      device: ${REDIS_DATA_PATH:-./data/redis}
  arns-cache:
    driver: local
    driver_opts:
      type: none
      o: bind
      device: ${ARNS_CACHE_PATH:-./data/arns}
  reports-data:
    driver: local
    driver_opts:
      type: none
      o: bind
      device: ${REPORTS_DATA_PATH:-./data/reports}
  warp-cache:
    driver: local
    driver_opts:
      type: none
      o: bind
      device: ${WARP_CACHE_PATH:-./data/warp/cache}
  wallets-data:
    driver: local
    driver_opts:
      type: none
      o: bind
      device: ${WALLETS_PATH:-./wallets}

services:
  envoy:
    image: ghcr.io/ar-io/ar-io-envoy:${ENVOY_IMAGE_TAG:-latest}
    build:
      context: envoy/
    restart: on-failure:5
    ports:
      - '3000:3000'
      - '9901:9901'
    environment:
      - LOG_LEVEL=${ENVOY_LOG_LEVEL:-info}
      - TVAL_AR_IO_HOST=core
      - TVAL_AR_IO_PORT=4000
      - TVAL_OBSERVER_HOST=observer
      - TVAL_OBSERVER_PORT=5000
      - TVAL_GATEWAY_HOST=${TRUSTED_GATEWAY_HOST:-arweave.net}
      - TVAL_GRAPHQL_HOST=${GRAPHQL_HOST:-core}
      - TVAL_GRAPHQL_PORT=${GRAPHQL_PORT:-4000}
      - TVAL_ARNS_ROOT_HOST=${ARNS_ROOT_HOST:-}
    depends_on:
      - core
      - observer
  core:
    image: ghcr.io/ar-io/ar-io-core:${CORE_IMAGE_TAG:-latest}
    build:
      context: .
    restart: on-failure:5
    ports:
      - 4000:4000
    volumes:
      - sqlite-data:/app/data/sqlite
      - chunks-data:/app/data/chunks
      - contiguous-data:/app/data/contiguous
      - headers-data:/app/data/headers
      - temp-data:/app/data/tmp
      - lmdb-data:/app/data/lmdb
    environment:
      - NODE_ENV=${NODE_ENV:-production}
      - LOG_LEVEL=${CORE_LOG_LEVEL:-info}
      - LOG_FORMAT=${LOG_FORMAT:-simple}
      - TRUSTED_NODE_URL=${TRUSTED_NODE_URL:-}
      - TRUSTED_GATEWAY_URL=https://${TRUSTED_GATEWAY_HOST:-arweave.net}
      - START_HEIGHT=${START_HEIGHT:-}
      - STOP_HEIGHT=${STOP_HEIGHT:-}
      - SKIP_CACHE=${SKIP_CACHE:-}
      - SIMULATED_REQUEST_FAILURE_RATE=${SIMULATED_REQUEST_FAILURE_RATE:-}
      - INSTANCE_ID=${INSTANCE_ID:-}
      - AR_IO_WALLET=${AR_IO_WALLET:-}
      - ADMIN_API_KEY=${ADMIN_API_KEY:-}
      - BACKFILL_BUNDLE_RECORDS=${BACKFILL_BUNDLE_RECORDS:-}
      - FILTER_CHANGE_REPROCESS=${FILTER_CHANGE_REPROCESS:-}
      - ANS104_UNBUNDLE_WORKERS=${ANS104_UNBUNDLE_WORKERS:-}
      - ANS104_DOWNLOAD_WORKERS=${ANS104_DOWNLOAD_WORKERS:-}
      - ANS104_UNBUNDLE_FILTER=${ANS104_UNBUNDLE_FILTER:-}
      - ANS104_INDEX_FILTER=${ANS104_INDEX_FILTER:-}
      - ARNS_ROOT_HOST=${ARNS_ROOT_HOST:-}
      - SANDBOX_PROTOCOL=${SANDBOX_PROTOCOL:-}
      - START_WRITERS=${START_WRITERS:-}
      - CONTRACT_ID=${CONTRACT_ID:-}
      - CHAIN_CACHE_TYPE=${CHAIN_CACHE_TYPE:-redis}
      - REDIS_CACHE_URL=${REDIS_CACHE_URL:-redis://redis:6379}
      - REDIS_CACHE_TTL_SECONDS=${REDIS_CACHE_TTL_SECONDS:-}
      - NODE_JS_MAX_OLD_SPACE_SIZE=${NODE_JS_MAX_OLD_SPACE_SIZE:-}
      - ENABLE_FS_HEADER_CACHE_CLEANUP=${ENABLE_FS_HEADER_CACHE_CLEANUP:-true}
      - ON_DEMAND_RETRIEVAL_ORDER=${ON_DEMAND_RETRIEVAL_ORDER:-}
      - WEBHOOK_TARGET_SERVERS=${WEBHOOK_TARGET_SERVERS:-}
      - WEBHOOK_INDEX_FILTER=${WEBHOOK_INDEX_FILTER:-}
      - WEBHOOK_BLOCK_FILTER=${WEBHOOK_INDEX_FILTER:-}
      - CONTIGUOUS_DATA_CACHE_CLEANUP_THRESHOLD=${CONTIGUOUS_DATA_CACHE_CLEANUP_THRESHOLD:-}
      - TRUSTED_ARNS_RESOLVER_TYPE=${TRUSTED_ARNS_RESOLVER_TYPE:-gateway}
      - TRUSTED_ARNS_RESOLVER_URL=${TRUSTED_ARNS_RESOLVER_URL:-https://__NAME__.arweave.dev}
      - ENABLE_MEMPOOL_WATCHER=${ENABLE_MEMPOOL_WATCHER:-false}
      - MEMPOOL_POOLING_INTERVAL_MS=${MEMPOOL_POOLING_INTERVAL_MS:-}
    depends_on:
      - redis

  redis:
    image: redis:${REDIS_IMAGE_TAG:-7}
    command: redis-server --maxmemory ${REDIS_MAX_MEMORY:-256mb} --maxmemory-policy allkeys-lru ${EXTRA_REDIS_FLAGS:---save "" --appendonly no}
    restart: on-failure:5
    ports:
      - 6379:6379
    volumes:
      - redis-data:/data

  observer:
    image: ghcr.io/ar-io/ar-io-observer:${OBSERVER_IMAGE_TAG:-953883ef8cfbce33dd9fa85b5e58c5e67ed4bfa3}
    restart: on-failure:5
    ports:
      - 5000:5000
    volumes:
      - temp-data:/app/data/tmp
      - reports-data:/app/data/reports
      - warp-cache:/app/cache/warp
      - wallets-data:/app/wallets
    environment:
      - PORT=5000
      - LOG_LEVEL=${OBSERVER_LOG_LEVEL:-info}
      - OBSERVER_WALLET=${OBSERVER_WALLET:-<example>}
      - CONTRACT_ID=${CONTRACT_ID:-}
      - SUBMIT_CONTRACT_INTERACTIONS=${SUBMIT_CONTRACT_INTERACTIONS:-true}
      - NUM_ARNS_NAMES_TO_OBSERVE_PER_GROUP=${NUM_ARNS_NAMES_TO_OBSERVE_PER_GROUP:-5}
      - REPORT_GENERATION_INTERVAL_MS=${REPORT_GENERATION_INTERVAL_MS:-}
      - RUN_OBSERVER=${RUN_OBSERVER:-true}
      - MIN_RELEASE_NUMBER=${MIN_RELEASE_NUMBER:-0}
      - AR_IO_NODE_RELEASE=${AR_IO_NODE_RELEASE:-10-pre}
      - CONTRACT_CACHE_URL=${CONTRACT_CACHE_URL:-}

  resolver:
    image: ghcr.io/ar-io/arns-resolver:${RESOLVER_IMAGE_TAG:-f90dc9fa07e6beae654ed4087ca129dde589ab08}
    restart: on-failure:5
    ports:
      - 6000:6000
    environment:
      - PORT=6000
      - LOG_LEVEL=${LOG_LEVEL:-info}
      - CONTRACT_ID=${CONTRACT_ID:-}
      - RUN_RESOLVER=${RUN_RESOLVER:-false}
      - EVALUATION_INTERVAL_MS=${EVALUATION_INTERVAL_MS:-}
      - CONTRACT_CACHE_URL=${CONTRACT_CACHE_URL:-}
      - ARNS_CACHE_PATH=${ARNS_CACHE_PATH:-./data/arns}
    volumes:
<<<<<<< HEAD
      - ${ARNS_CACHE_PATH:-./data/arns}:/app/data/arns

  upload-service:
    image: ghcr.io/ardriveapp/turbo-upload-service:${UPLOAD_SERVICE_IMAGE_TAG:-latest}
    environment:
      ARWEAVE_GATEWAY: ${ARWEAVE_GATEWAY:-http://envoy:3000}
      PORT: ${UPLOAD_SERVICE_PORT:-5100}
      NODE_ENV: ${NODE_ENV:-local}
      DB_HOST: ${UPLOAD_SERVICE_DB_HOST:-upload-service-pg}
      DB_PORT: ${UPLOAD_SERVICE_DB_PORT:-5432}
      DB_PASSWORD: ${UPLOAD_SERVICE_DB_PASSWORD:-postgres}
      PAYMENT_SERVICE_BASE_URL: ${PAYMENT_SERVICE_BASE_URL:-payment.ardrive.dev}
      MAX_DATA_ITEM_SIZE: ${MAX_DATA_ITEM_SIZE:-10737418240}
      ALLOW_LISTED_ADDRESSES: ${ALLOW_LISTED_ADDRESSES:-}
      AWS_REGION: ${AWS_REGION:-us-east-1}
      AWS_ENDPOINT: ${AWS_ENDPOINT:-http://localstack:4566}
      AWS_ACCESS_KEY_ID: ${AWS_ACCESS_KEY_ID:-test}
      AWS_SECRET_ACCESS_KEY: ${AWS_SECRET_ACCESS_KEY:-test}
      SQS_PREPARE_BUNDLE_URL: ${SQS_PREPARE_BUNDLE_URL:-http://sqs.us-east-1.localstack.localstack.cloud:4566/000000000000/prepare-bundle-queue}
      SQS_FINALIZE_UPLOAD_URL: ${SQS_FINALIZE_UPLOAD_URL:-http://sqs.us-east-1.localstack.localstack.cloud:4566/000000000000/finalize-multipart-queue}
      SQS_OPTICAL_URL: ${SQS_OPTICAL_URL:-http://sqs.us-east-1.localstack.localstack.cloud:4566/000000000000/optical-post-queue}
      SQS_NEW_DATA_ITEM_URL: ${SQS_NEW_DATA_ITEM_URL:-http://sqs.us-east-1.localstack.localstack.cloud:4566/000000000000/batch-insert-new-data-items-queue}
      SQS_UNBUNDLE_BDI_URL: ${SQS_UNBUNDLE_BDI_URL:-http://sqs.us-east-1.localstack.localstack.cloud:4566/000000000000/bdi-unbundle-queue}
      OPTICAL_BRIDGING_ENABLED: ${OPTICAL_BRIDGING_ENABLED:-false}
      SKIP_BALANCE_CHECKS: ${SKIP_BALANCE_CHECKS:-true}
      DATA_ITEM_BUCKET: ${DATA_ITEM_BUCKET:-raw-data-items}
      DATA_ITEM_BUCKET_REGION: ${DATA_ITEM_BUCKET_REGION:-us-east-1}
      LOG_LEVEL: ${LOG_LEVEL:-info}
      S3_FORCE_PATH_STYLE: ${S3_FORCE_PATH_STYLE:-true}
      MIGRATE_ON_STARTUP: ${MIGRATE_ON_STARTUP:-true}
    ports:
      - ${UPLOAD_SERVICE_PORT:-5100}:${UPLOAD_SERVICE_PORT:-5100}
    volumes:
      - upload-service-data-items:/temp
    depends_on:
      - upload-service-pg
      - fulfillment-service
    profiles: ['bundler']

  fulfillment-service:
    image: ghcr.io/ardriveapp/turbo-upload-service-fulfillment:${UPLOAD_SERVICE_IMAGE_TAG:-latest}
    environment:
      ARWEAVE_GATEWAY: ${ARWEAVE_GATEWAY:-http://envoy:3000}
      NODE_ENV: ${NODE_ENV:-local}
      DB_HOST: ${UPLOAD_SERVICE_DB_HOST:-upload-service-pg}
      DB_PORT: ${UPLOAD_SERVICE_DB_PORT:-5432}
      APP_NAME: ${APP_NAME:-}
      DB_PASSWORD: ${UPLOAD_SERVICE_DB_PASSWORD:-postgres}
      PORT: ${FULFILLMENT_PORT:-4401}
      AWS_ENDPOINT: ${AWS_ENDPOINT:-http://localstack:4566}
      AWS_ACCESS_KEY_ID: ${AWS_ACCESS_KEY_ID:-test}
      AWS_SECRET_ACCESS_KEY: ${AWS_SECRET_ACCESS_KEY:-test}
      SQS_PREPARE_BUNDLE_URL: ${SQS_PREPARE_BUNDLE_URL:-http://sqs.us-east-1.localstack.localstack.cloud:4566/000000000000/prepare-bundle-queue}
      SQS_POST_BUNDLE_URL: ${SQS_POST_BUNDLE_URL:-http://sqs.us-east-1.localstack.localstack.cloud:4566/000000000000/post-bundle-queue}
      SQS_SEED_BUNDLE_URL: ${SQS_SEED_BUNDLE_URL:-http://sqs.us-east-1.localstack.localstack.cloud:4566/000000000000/seed-bundle-queue}
      SQS_FINALIZE_UPLOAD_URL: ${SQS_FINALIZE_UPLOAD_URL:-http://sqs.us-east-1.localstack.localstack.cloud:4566/000000000000/finalize-multipart-queue}
      SQS_OPTICAL_URL: ${SQS_OPTICAL_URL:-http://sqs.us-east-1.localstack.localstack.cloud:4566/000000000000/optical-post-queue}
      SQS_NEW_DATA_ITEM_URL: ${SQS_NEW_DATA_ITEM_URL:-http://sqs.us-east-1.localstack.localstack.cloud:4566/000000000000/batch-insert-new-data-items-queue}
      SQS_UNBUNDLE_BDI_URL: ${SQS_UNBUNDLE_BDI_URL:-http://sqs.us-east-1.localstack.localstack.cloud:4566/000000000000/bdi-unbundle-queue}
      PLAN_BUNDLE_ENABLED: ${PLAN_BUNDLE_ENABLED:-true}
      VERIFY_BUNDLE_ENABLED: ${VERIFY_BUNDLE_ENABLED:-true}
      OPTICAL_BRIDGING_ENABLED: ${OPTICAL_BRIDGING_ENABLED:-false}
      SKIP_BALANCE_CHECKS: ${SKIP_BALANCE_CHECKS:-true}
      DATA_ITEM_BUCKET: ${DATA_ITEM_BUCKET:-raw-data-items}
      DATA_ITEM_BUCKET_REGION: ${DATA_ITEM_BUCKET_REGION:-us-east-1}
      S3_FORCE_PATH_STYLE: ${S3_FORCE_PATH_STYLE:-true}
      AWS_REGION: ${AWS_REGION:-us-east-1}
    depends_on:
      localstack:
        condition: service_healthy
      upload-service-pg:
        condition: service_started
    profiles: ['bundler']

  upload-service-pg:
    image: postgres:13.8
    environment:
      POSTGRES_USER: postgres
      POSTGRES_PASSWORD: postgres
      POSTGRES_DB: postgres
    ports:
      - '5432:5432'
    volumes:
      - upload-service-data:/var/lib/postgresql/data
    profiles: ['bundler']

  localstack:
    container_name: '${LOCALSTACK_DOCKER_NAME:-localstack}'
    image: ghcr.io/ardriveapp/turbo-upload-service-localstack:${UPLOAD_SERVICE_IMAGE_TAG:-latest}
    ports:
      - '127.0.0.1:4566:4566'
      #- "127.0.0.1:4510-4559:4510-4559" # external services port range
    environment:
      # LocalStack configuration: https://docs.localstack.cloud/references/configuration/
      - SERVICES=${SERVICES:-s3,sqs,secretsmanager}
      - DEBUG=${DEBUG:-0}
      - NODE_ENV=${NODE_ENV:-local}
      - ARWEAVE_WALLET=${ARWEAVE_WALLET:-$BUNDLER_ARWEAVE_WALLET}
      - TURBO_OPTICAL_KEY=${TURBO_OPTICAL_KEY:-$BUNDLER_ARWEAVE_WALLET}
    volumes:
      - '${LOCALSTACK_VOLUME_DIR:-./volume}:/var/lib/localstack'
      - '/var/run/docker.sock:/var/run/docker.sock'
    healthcheck:
      test: ['CMD', 'curl', '-f', 'http://localhost:4566/_localstack/health']
      interval: 90s
      timeout: 30s
      retries: 1
      start_period: 15s
    profiles: ['bundler']

volumes:
  upload-service-data:
  upload-service-data-items:
=======
      - arns-cache:/app/data/arns

  litestream:
    build:
      context: litestream/
      dockerfile: Dockerfile
    profiles:
      - litestream
    volumes:
      - sqlite-data:/app/data/sqlite
    environment:
      - TVAL_AR_IO_SQLITE_BACKUP_S3_BUCKET_NAME=${AR_IO_SQLITE_BACKUP_S3_BUCKET_NAME:-}
      - TVAL_AR_IO_SQLITE_BACKUP_S3_BUCKET_REGION=${AR_IO_SQLITE_BACKUP_S3_BUCKET_REGION:-}
      - TVAL_AR_IO_SQLITE_BACKUP_S3_BUCKET_ACCESS_KEY=${AR_IO_SQLITE_BACKUP_S3_BUCKET_ACCESS_KEY:-}
      - TVAL_AR_IO_SQLITE_BACKUP_S3_BUCKET_SECRET_KEY=${AR_IO_SQLITE_BACKUP_S3_BUCKET_SECRET_KEY:-}
>>>>>>> 669c3f84
<|MERGE_RESOLUTION|>--- conflicted
+++ resolved
@@ -68,6 +68,8 @@
       type: none
       o: bind
       device: ${WALLETS_PATH:-./wallets}
+  upload-service-data:
+  upload-service-data-items:
 
 services:
   envoy:
@@ -191,8 +193,21 @@
       - CONTRACT_CACHE_URL=${CONTRACT_CACHE_URL:-}
       - ARNS_CACHE_PATH=${ARNS_CACHE_PATH:-./data/arns}
     volumes:
-<<<<<<< HEAD
-      - ${ARNS_CACHE_PATH:-./data/arns}:/app/data/arns
+      - arns-cache:/app/data/arns
+
+  litestream:
+    build:
+      context: litestream/
+      dockerfile: Dockerfile
+    profiles:
+      - litestream
+    volumes:
+      - sqlite-data:/app/data/sqlite
+    environment:
+      - TVAL_AR_IO_SQLITE_BACKUP_S3_BUCKET_NAME=${AR_IO_SQLITE_BACKUP_S3_BUCKET_NAME:-}
+      - TVAL_AR_IO_SQLITE_BACKUP_S3_BUCKET_REGION=${AR_IO_SQLITE_BACKUP_S3_BUCKET_REGION:-}
+      - TVAL_AR_IO_SQLITE_BACKUP_S3_BUCKET_ACCESS_KEY=${AR_IO_SQLITE_BACKUP_S3_BUCKET_ACCESS_KEY:-}
+      - TVAL_AR_IO_SQLITE_BACKUP_S3_BUCKET_SECRET_KEY=${AR_IO_SQLITE_BACKUP_S3_BUCKET_SECRET_KEY:-}
 
   upload-service:
     image: ghcr.io/ardriveapp/turbo-upload-service:${UPLOAD_SERVICE_IMAGE_TAG:-latest}
@@ -300,25 +315,4 @@
       timeout: 30s
       retries: 1
       start_period: 15s
-    profiles: ['bundler']
-
-volumes:
-  upload-service-data:
-  upload-service-data-items:
-=======
-      - arns-cache:/app/data/arns
-
-  litestream:
-    build:
-      context: litestream/
-      dockerfile: Dockerfile
-    profiles:
-      - litestream
-    volumes:
-      - sqlite-data:/app/data/sqlite
-    environment:
-      - TVAL_AR_IO_SQLITE_BACKUP_S3_BUCKET_NAME=${AR_IO_SQLITE_BACKUP_S3_BUCKET_NAME:-}
-      - TVAL_AR_IO_SQLITE_BACKUP_S3_BUCKET_REGION=${AR_IO_SQLITE_BACKUP_S3_BUCKET_REGION:-}
-      - TVAL_AR_IO_SQLITE_BACKUP_S3_BUCKET_ACCESS_KEY=${AR_IO_SQLITE_BACKUP_S3_BUCKET_ACCESS_KEY:-}
-      - TVAL_AR_IO_SQLITE_BACKUP_S3_BUCKET_SECRET_KEY=${AR_IO_SQLITE_BACKUP_S3_BUCKET_SECRET_KEY:-}
->>>>>>> 669c3f84
+    profiles: ['bundler']
--- conflicted
+++ resolved
@@ -1,89 +1,6 @@
 ---
 version: '3.0'
 
-<<<<<<< HEAD
-volumes:
-  sqlite-data:
-    driver: local
-    driver_opts:
-      type: none
-      o: bind
-      device: ${SQLITE_DATA_PATH:-$PWD/data/sqlite}
-  chunks-data:
-    driver: local
-    driver_opts:
-      type: none
-      o: bind
-      device: ${CHUNKS_DATA_PATH:-$PWD/data/chunks}
-  contiguous-data:
-    driver: local
-    driver_opts:
-      type: none
-      o: bind
-      device: ${CONTIGUOUS_DATA_PATH:-$PWD/data/contiguous}
-  headers-data:
-    driver: local
-    driver_opts:
-      type: none
-      o: bind
-      device: ${HEADERS_DATA_PATH:-$PWD/data/headers}
-  temp-data:
-    driver: local
-    driver_opts:
-      type: none
-      o: bind
-      device: ${TEMP_DATA_PATH:-$PWD/data/tmp}
-  lmdb-data:
-    driver: local
-    driver_opts:
-      type: none
-      o: bind
-      device: ${LMBD_DATA_PATH:-$PWD/data/lmdb}
-  redis-data:
-    driver: local
-    driver_opts:
-      type: none
-      o: bind
-      device: ${REDIS_DATA_PATH:-$PWD/data/redis}
-  arns-cache:
-    driver: local
-    driver_opts:
-      type: none
-      o: bind
-      device: ${ARNS_CACHE_PATH:-$PWD/data/arns}
-  reports-data:
-    driver: local
-    driver_opts:
-      type: none
-      o: bind
-      device: ${REPORTS_DATA_PATH:-$PWD/data/reports}
-  warp-cache:
-    driver: local
-    driver_opts:
-      type: none
-      o: bind
-      device: ${WARP_CACHE_PATH:-$PWD/data/warp/cache}
-  wallets-data:
-    driver: local
-    driver_opts:
-      type: none
-      o: bind
-      device: ${WALLETS_PATH:-$PWD/wallets}
-  upload-service-data:
-    driver: local
-    driver_opts:
-      type: none
-      o: bind
-      device: ${UPLOAD_SERVICE_DATA_PATH:-$PWD/data/upload-service}
-  upload-service-data-items:
-    driver: local
-    driver_opts:
-      type: none
-      o: bind
-      device: ${UPLOAD_SERVICE_DATA_ITEMS_PATH:-$PWD/data/upload-service/items}
-
-=======
->>>>>>> 76e4e050
 services:
   envoy:
     image: ghcr.io/ar-io/ar-io-envoy:${ENVOY_IMAGE_TAG:-f6576577e421a4c9173d6d5d39b4540766b366ae}
@@ -254,7 +171,7 @@
     ports:
       - ${UPLOAD_SERVICE_PORT:-5100}:${UPLOAD_SERVICE_PORT:-5100}
     volumes:
-      - upload-service-data-items:/temp
+      - ${UPLOAD_SERVICE_DATA_PATH:-./data/upload-service}:/temp
     depends_on:
       - upload-service-pg
       - fulfillment-service
@@ -305,7 +222,7 @@
     ports:
       - '5432:5432'
     volumes:
-      - upload-service-data:/var/lib/postgresql/data
+      - ${UPLOAD_SERVICE_PG_DATA_PATH:-./data/upload-service-pg}:/var/lib/postgresql/data
     profiles: ['bundler']
 
   localstack:

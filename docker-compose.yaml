---
services:
  envoy:
    image: ghcr.io/ar-io/ar-io-envoy:${ENVOY_IMAGE_TAG:-latest}
    build:
      context: envoy/
    restart: on-failure:5
    ports:
      - '3000:3000'
      #- '9901:9901' # don't expose admin port by default
    environment:
      - LOG_LEVEL=${ENVOY_LOG_LEVEL:-info}
      - TVAL_AR_IO_HOST=core
      - TVAL_AR_IO_PORT=4000
      - TVAL_OBSERVER_HOST=observer
      - TVAL_OBSERVER_PORT=5050
      - TVAL_GATEWAY_HOST=${TRUSTED_GATEWAY_HOST:-arweave.net}
      - TVAL_GRAPHQL_HOST=${GRAPHQL_HOST:-core}
      - TVAL_GRAPHQL_PORT=${GRAPHQL_PORT:-4000}
      - TVAL_ARNS_ROOT_HOST=${ARNS_ROOT_HOST:-}
    depends_on:
      - core
      - observer
  core:
    image: ghcr.io/ar-io/ar-io-core:${CORE_IMAGE_TAG:-latest}
    build:
      context: .
    restart: on-failure:5
    ports:
      - 4000:4000
    volumes:
      - ${CHUNKS_DATA_PATH:-./data/chunks}:/app/data/chunks
      - ${CONTIGUOUS_DATA_PATH:-./data/contiguous}:/app/data/contiguous
      - ${HEADERS_DATA_PATH:-./data/headers}:/app/data/headers
      - ${SQLITE_DATA_PATH:-./data/sqlite}:/app/data/sqlite
      - ${TEMP_DATA_PATH:-./data/tmp}:/app/data/tmp
      - ${LMDB_DATA_PATH:-./data/lmdb}:/app/data/lmdb
    environment:
      - NODE_ENV=${NODE_ENV:-production}
      - LOG_LEVEL=${CORE_LOG_LEVEL:-info}
      - LOG_FORMAT=${LOG_FORMAT:-simple}
      - TRUSTED_NODE_URL=${TRUSTED_NODE_URL:-}
      - TRUSTED_GATEWAY_URL=https://${TRUSTED_GATEWAY_HOST:-arweave.net}
      - START_HEIGHT=${START_HEIGHT:-}
      - STOP_HEIGHT=${STOP_HEIGHT:-}
      - SKIP_CACHE=${SKIP_CACHE:-}
      - SIMULATED_REQUEST_FAILURE_RATE=${SIMULATED_REQUEST_FAILURE_RATE:-}
      - INSTANCE_ID=${INSTANCE_ID:-}
      - AR_IO_WALLET=${AR_IO_WALLET:-}
      - ADMIN_API_KEY=${ADMIN_API_KEY:-}
      - BACKFILL_BUNDLE_RECORDS=${BACKFILL_BUNDLE_RECORDS:-}
      - FILTER_CHANGE_REPROCESS=${FILTER_CHANGE_REPROCESS:-}
      - ANS104_UNBUNDLE_WORKERS=${ANS104_UNBUNDLE_WORKERS:-}
      - ANS104_DOWNLOAD_WORKERS=${ANS104_DOWNLOAD_WORKERS:-}
      - ANS104_UNBUNDLE_FILTER=${ANS104_UNBUNDLE_FILTER:-}
      - ANS104_INDEX_FILTER=${ANS104_INDEX_FILTER:-}
      - ARNS_ROOT_HOST=${ARNS_ROOT_HOST:-}
      - SANDBOX_PROTOCOL=${SANDBOX_PROTOCOL:-}
      - START_WRITERS=${START_WRITERS:-}
      - IO_PROCESS_ID=${IO_PROCESS_ID:-}
      - CHAIN_CACHE_TYPE=${CHAIN_CACHE_TYPE:-redis}
      - REDIS_CACHE_URL=${REDIS_CACHE_URL:-redis://redis:6379}
      - REDIS_CACHE_TTL_SECONDS=${REDIS_CACHE_TTL_SECONDS:-}
      - NODE_JS_MAX_OLD_SPACE_SIZE=${NODE_JS_MAX_OLD_SPACE_SIZE:-}
      - ENABLE_FS_HEADER_CACHE_CLEANUP=${ENABLE_FS_HEADER_CACHE_CLEANUP:-true}
      - ON_DEMAND_RETRIEVAL_ORDER=${ON_DEMAND_RETRIEVAL_ORDER:-}
      - WEBHOOK_TARGET_SERVERS=${WEBHOOK_TARGET_SERVERS:-}
      - WEBHOOK_INDEX_FILTER=${WEBHOOK_INDEX_FILTER:-}
      - WEBHOOK_BLOCK_FILTER=${WEBHOOK_INDEX_FILTER:-}
      - CONTIGUOUS_DATA_CACHE_CLEANUP_THRESHOLD=${CONTIGUOUS_DATA_CACHE_CLEANUP_THRESHOLD:-}
      - TRUSTED_ARNS_RESOLVER_TYPE=${TRUSTED_ARNS_RESOLVER_TYPE:-gateway}
      - TRUSTED_ARNS_RESOLVER_URL=${TRUSTED_ARNS_RESOLVER_URL:-https://__NAME__.arweave.dev}
      - ENABLE_MEMPOOL_WATCHER=${ENABLE_MEMPOOL_WATCHER:-false}
      - MEMPOOL_POOLING_INTERVAL_MS=${MEMPOOL_POOLING_INTERVAL_MS:-}
      - AWS_ACCESS_KEY_ID=${AWS_ACCESS_KEY_ID:-}
      - AWS_SECRET_ACCESS_KEY=${AWS_SECRET_ACCESS_KEY:-}
      - AWS_REGION=${AWS_REGION:-}
      - AWS_ENDPOINT=${AWS_ENDPOINT:-}
      - AWS_S3_BUCKET=${AWS_S3_BUCKET:-}
      - AWS_S3_PREFIX=${AWS_S3_PREFIX:-}
      - AR_IO_NODE_RELEASE=${AR_IO_NODE_RELEASE:-}
<<<<<<< HEAD
      - CHUNK_POST_URLS=${CHUNK_POST_URLS:-}
      - CHUNK_POST_RESPONSE_TIMEOUT_MS=${CHUNK_POST_RESPONSE_TIMEOUT_MS:-}
      - CHUNK_POST_ABORT_TIMEOUT_MS=${CHUNK_POST_ABORT_TIMEOUT_MS:-}
=======
      - AO_CU_URL=${AO_CU_URL:-}
      - AO_MU_URL=${AO_MU_URL:-}
      - AO_GATEWAY_URL=${AO_GATEWAY_URL:-}
      - AO_GRAPHQL_URL=${AO_GRAPHQL_URL:-}
>>>>>>> affcf994
    depends_on:
      - redis

  redis:
    image: redis:${REDIS_IMAGE_TAG:-7}
    command: redis-server --maxmemory ${REDIS_MAX_MEMORY:-256mb} --maxmemory-policy allkeys-lru ${EXTRA_REDIS_FLAGS:---save "" --appendonly no}
    restart: on-failure:5
    ports:
      - '6379' # don't expose redis externally by default
    volumes:
      - ${REDIS_DATA_PATH:-./data/redis}:/data

  observer:
    image: ghcr.io/ar-io/ar-io-observer:${OBSERVER_IMAGE_TAG:-917b8d5d53a901f133a49e40ae74e90e865ccbf2}
    restart: on-failure:5
    ports:
      - 5050:5050
    volumes:
      - ${TEMP_DATA_PATH:-./data/tmp}:/app/data/tmp
      - ${REPORTS_DATA_PATH:-./data/reports}:/app/data/reports
      - ${WALLETS_PATH:-./wallets}:/app/wallets
    environment:
      - PORT=5050
      - LOG_LEVEL=${OBSERVER_LOG_LEVEL:-info}
      - OBSERVER_WALLET=${OBSERVER_WALLET:-<example>}
      - IO_PROCESS_ID=${IO_PROCESS_ID:-}
      - SUBMIT_CONTRACT_INTERACTIONS=${SUBMIT_CONTRACT_INTERACTIONS:-true}
      - NUM_ARNS_NAMES_TO_OBSERVE_PER_GROUP=${NUM_ARNS_NAMES_TO_OBSERVE_PER_GROUP:-5}
      - REPORT_GENERATION_INTERVAL_MS=${REPORT_GENERATION_INTERVAL_MS:-}
      - RUN_OBSERVER=${RUN_OBSERVER:-true}
      - MIN_RELEASE_NUMBER=${MIN_RELEASE_NUMBER:-0}
      - AR_IO_NODE_RELEASE=${AR_IO_NODE_RELEASE:-14}
      - AO_CU_URL=${AO_CU_URL:-}
      - AO_MU_URL=${AO_MU_URL:-}
      - AO_GATEWAY_URL=${AO_GATEWAY_URL:-}
      - AO_GRAPHQL_URL=${AO_GRAPHQL_URL:-}

  resolver:
    image: ghcr.io/ar-io/arns-resolver:${RESOLVER_IMAGE_TAG:-e35776ceb4324494d403b1fb900bfd06eb97a652}
    restart: on-failure:5
    ports:
      - 6000:6000
    environment:
      - PORT=6000
      - LOG_LEVEL=${LOG_LEVEL:-info}
      - IO_PROCESS_ID=${IO_PROCESS_ID:-}
      - RUN_RESOLVER=${RUN_RESOLVER:-false}
      - EVALUATION_INTERVAL_MS=${EVALUATION_INTERVAL_MS:-}
      - ARNS_CACHE_TTL_MS=${RESOLVER_CACHE_TTL_MS:-}
      - ARNS_CACHE_PATH=${ARNS_CACHE_PATH:-./data/arns}
      - AO_CU_URL=${AO_CU_URL:-}
      - AO_MU_URL=${AO_MU_URL:-}
      - AO_GATEWAY_URL=${AO_GATEWAY_URL:-}
      - AO_GRAPHQL_URL=${AO_GRAPHQL_URL:-}
    volumes:
      - ${ARNS_CACHE_PATH:-./data/arns}:/app/data/arns

  litestream:
    image: ghcr.io/ar-io/ar-io-litestream:${LITESTREAM_IMAGE_TAG:-latest}
    build:
      context: litestream/
      dockerfile: Dockerfile
    profiles:
      - litestream
    volumes:
      - ${SQLITE_DATA_PATH:-./data/sqlite}:/app/data/sqlite
    environment:
      - TVAL_AR_IO_SQLITE_BACKUP_S3_BUCKET_NAME=${AR_IO_SQLITE_BACKUP_S3_BUCKET_NAME:-}
      - TVAL_AR_IO_SQLITE_BACKUP_S3_BUCKET_REGION=${AR_IO_SQLITE_BACKUP_S3_BUCKET_REGION:-}
      - TVAL_AR_IO_SQLITE_BACKUP_S3_BUCKET_ACCESS_KEY=${AR_IO_SQLITE_BACKUP_S3_BUCKET_ACCESS_KEY:-}
      - TVAL_AR_IO_SQLITE_BACKUP_S3_BUCKET_SECRET_KEY=${AR_IO_SQLITE_BACKUP_S3_BUCKET_SECRET_KEY:-}
      - TVAL_AR_IO_SQLITE_BACKUP_S3_BUCKET_PREFIX=${AR_IO_SQLITE_BACKUP_S3_BUCKET_PREFIX:-}

  upload-service:
    image: ghcr.io/ardriveapp/turbo-upload-service:${UPLOAD_SERVICE_IMAGE_TAG:-fd1032e3012c0179577b08bbfe932f4ad7d805cd}
    environment:
      ARWEAVE_GATEWAY: ${ARWEAVE_GATEWAY:-http://envoy:3000}
      PORT: ${UPLOAD_SERVICE_PORT:-5100}
      NODE_ENV: ${NODE_ENV:-local}
      DB_HOST: ${UPLOAD_SERVICE_DB_HOST:-upload-service-pg}
      DB_PORT: ${UPLOAD_SERVICE_DB_PORT:-5432}
      DB_PASSWORD: ${UPLOAD_SERVICE_DB_PASSWORD:-postgres}
      PAYMENT_SERVICE_BASE_URL: ${PAYMENT_SERVICE_BASE_URL:-}
      SKIP_BALANCE_CHECKS: ${SKIP_BALANCE_CHECKS:-false}
      ALLOW_LISTED_ADDRESSES: ${ALLOW_LISTED_ADDRESSES:-}
      MAX_DATA_ITEM_SIZE: ${MAX_DATA_ITEM_SIZE:-10737418240}
      AWS_REGION: ${AWS_REGION:-us-east-1}
      AWS_ENDPOINT: ${AWS_ENDPOINT:-http://localstack:4566}
      AWS_ACCESS_KEY_ID: ${AWS_ACCESS_KEY_ID:-test}
      AWS_SECRET_ACCESS_KEY: ${AWS_SECRET_ACCESS_KEY:-test}
      SQS_PREPARE_BUNDLE_URL: ${SQS_PREPARE_BUNDLE_URL:-http://sqs.us-east-1.localstack.localstack.cloud:4566/000000000000/prepare-bundle-queue}
      SQS_FINALIZE_UPLOAD_URL: ${SQS_FINALIZE_UPLOAD_URL:-http://sqs.us-east-1.localstack.localstack.cloud:4566/000000000000/finalize-multipart-queue}
      SQS_OPTICAL_URL: ${SQS_OPTICAL_URL:-http://sqs.us-east-1.localstack.localstack.cloud:4566/000000000000/optical-post-queue}
      SQS_NEW_DATA_ITEM_URL: ${SQS_NEW_DATA_ITEM_URL:-http://sqs.us-east-1.localstack.localstack.cloud:4566/000000000000/batch-insert-new-data-items-queue}
      SQS_UNBUNDLE_BDI_URL: ${SQS_UNBUNDLE_BDI_URL:-http://sqs.us-east-1.localstack.localstack.cloud:4566/000000000000/bdi-unbundle-queue}
      OPTICAL_BRIDGING_ENABLED: ${OPTICAL_BRIDGING_ENABLED:-true}
      DATA_ITEM_BUCKET: ${DATA_ITEM_BUCKET:-$AWS_S3_BUCKET}
      DATA_ITEM_BUCKET_REGION: ${DATA_ITEM_BUCKET_REGION:-us-east-1}
      LOG_LEVEL: ${LOG_LEVEL:-info}
      S3_FORCE_PATH_STYLE: ${S3_FORCE_PATH_STYLE:-true}
      MIGRATE_ON_STARTUP: ${MIGRATE_ON_STARTUP:-true}
      DATA_ITEM_S3_PREFIX: ${DATA_ITEM_S3_PREFIX:-$AWS_S3_PREFIX}
      BUNDLE_PAYLOAD_S3_PREFIX: ${BUNDLE_PAYLOAD_S3_PREFIX:-$AWS_S3_PREFIX}
    ports:
      - ${UPLOAD_SERVICE_PORT:-5100}:${UPLOAD_SERVICE_PORT:-5100}
    volumes:
      - ${UPLOAD_SERVICE_DATA_PATH:-./data/upload-service}:/temp
    depends_on:
      - upload-service-pg
      - fulfillment-service
    profiles: ['bundler']

  fulfillment-service:
    image: ghcr.io/ardriveapp/turbo-upload-service-fulfillment:${UPLOAD_SERVICE_IMAGE_TAG:-6299f5497f5de479a1fb17ec86b764a4bf018f7b}
    environment:
      ARWEAVE_GATEWAY: ${ARWEAVE_GATEWAY:-http://envoy:3000}
      NODE_ENV: ${NODE_ENV:-local}
      DB_HOST: ${UPLOAD_SERVICE_DB_HOST:-upload-service-pg}
      DB_PORT: ${UPLOAD_SERVICE_DB_PORT:-5432}
      APP_NAME: ${APP_NAME:-}
      DB_PASSWORD: ${UPLOAD_SERVICE_DB_PASSWORD:-postgres}
      PORT: ${FULFILLMENT_PORT:-4401}
      AWS_ENDPOINT: ${AWS_ENDPOINT:-http://localstack:4566}
      AWS_ACCESS_KEY_ID: ${AWS_ACCESS_KEY_ID:-test}
      AWS_SECRET_ACCESS_KEY: ${AWS_SECRET_ACCESS_KEY:-test}
      SQS_PREPARE_BUNDLE_URL: ${SQS_PREPARE_BUNDLE_URL:-http://sqs.us-east-1.localstack.localstack.cloud:4566/000000000000/prepare-bundle-queue}
      SQS_POST_BUNDLE_URL: ${SQS_POST_BUNDLE_URL:-http://sqs.us-east-1.localstack.localstack.cloud:4566/000000000000/post-bundle-queue}
      SQS_SEED_BUNDLE_URL: ${SQS_SEED_BUNDLE_URL:-http://sqs.us-east-1.localstack.localstack.cloud:4566/000000000000/seed-bundle-queue}
      SQS_FINALIZE_UPLOAD_URL: ${SQS_FINALIZE_UPLOAD_URL:-http://sqs.us-east-1.localstack.localstack.cloud:4566/000000000000/finalize-multipart-queue}
      SQS_OPTICAL_URL: ${SQS_OPTICAL_URL:-http://sqs.us-east-1.localstack.localstack.cloud:4566/000000000000/optical-post-queue}
      SQS_NEW_DATA_ITEM_URL: ${SQS_NEW_DATA_ITEM_URL:-http://sqs.us-east-1.localstack.localstack.cloud:4566/000000000000/batch-insert-new-data-items-queue}
      SQS_UNBUNDLE_BDI_URL: ${SQS_UNBUNDLE_BDI_URL:-http://sqs.us-east-1.localstack.localstack.cloud:4566/000000000000/bdi-unbundle-queue}
      PLAN_BUNDLE_ENABLED: ${PLAN_BUNDLE_ENABLED:-true}
      VERIFY_BUNDLE_ENABLED: ${VERIFY_BUNDLE_ENABLED:-true}
      OPTICAL_BRIDGING_ENABLED: ${OPTICAL_BRIDGING_ENABLED:-true}
      OPTICAL_BRIDGE_URL: ${OPTICAL_BRIDGE_URL:-http://envoy:3000/ar-io/admin/queue-data-item}
      SKIP_BALANCE_CHECKS: ${SKIP_BALANCE_CHECKS:-true}
      DATA_ITEM_BUCKET: ${DATA_ITEM_BUCKET:-$AWS_S3_BUCKET}
      DATA_ITEM_BUCKET_REGION: ${DATA_ITEM_BUCKET_REGION:-us-east-1}
      S3_FORCE_PATH_STYLE: ${S3_FORCE_PATH_STYLE:-true}
      AWS_REGION: ${AWS_REGION:-us-east-1}
      OVERDUE_DATA_ITEM_THRESHOLD_MS: ${OVERDUE_DATA_ITEM_THRESHOLD_MS:-0} # plan all into bundles data items immediately
      AR_IO_ADMIN_KEY: ${AR_IO_ADMIN_KEY:-$ADMIN_API_KEY}
      DATA_ITEM_S3_PREFIX: ${DATA_ITEM_S3_PREFIX:-$AWS_S3_PREFIX}
      BUNDLE_PAYLOAD_S3_PREFIX: ${BUNDLE_PAYLOAD_S3_PREFIX:-$AWS_S3_PREFIX}
    depends_on:
      localstack:
        condition: service_healthy
      upload-service-pg:
        condition: service_started
    profiles: ['bundler']

  upload-service-pg:
    image: postgres:13.8
    environment:
      POSTGRES_USER: postgres
      POSTGRES_PASSWORD: postgres
      POSTGRES_DB: postgres
    ports:
      - '5432' # don't expose postgres externally by default
    volumes:
      - ${UPLOAD_SERVICE_PG_DATA_PATH:-./data/upload-service-pg}:/var/lib/postgresql/data
    profiles: ['bundler']

  localstack:
    image: ghcr.io/ardriveapp/turbo-upload-service-localstack:${UPLOAD_SERVICE_IMAGE_TAG:-6299f5497f5de479a1fb17ec86b764a4bf018f7b}
    ports:
      - '4566' # don't expose localstack externally by default
      #- "127.0.0.1:4510-4559:4510-4559" # external services port range
    environment:
      # LocalStack configuration: https://docs.localstack.cloud/references/configuration/
      - SERVICES=${SERVICES:-s3,sqs,secretsmanager}
      - DEBUG=${DEBUG:-0}
      - NODE_ENV=${NODE_ENV:-local}
      - ARWEAVE_WALLET=${ARWEAVE_WALLET:-$BUNDLER_ARWEAVE_WALLET}
      - TURBO_OPTICAL_KEY=${TURBO_OPTICAL_KEY:-$BUNDLER_ARWEAVE_WALLET}
      - PERSIST_DEFAULT=${PERSIST_LOCALSTACK:-1} # set to 0 to disable persistence of resources and s3 objects between restarts
      - DATA_ITEM_BUCKET=${AWS_S3_BUCKET:-}
    volumes:
      - '${LOCALSTACK_VOLUME_DIR:-./data/localstack}:/var/lib/localstack'
      - '${LOCALSTACK_VOLUME_DIR:-./data/localstack}:/persisted-data'
      - '/var/run/docker.sock:/var/run/docker.sock'
    healthcheck:
      test:
        [
          'CMD-SHELL',
          'curl -f http://localhost:4566/_localstack/health || exit 1',
        ]
      interval: 10s
      timeout: 30s
      retries: 10
      start_period: 15s
    profiles: ['bundler']<|MERGE_RESOLUTION|>--- conflicted
+++ resolved
@@ -79,16 +79,13 @@
       - AWS_S3_BUCKET=${AWS_S3_BUCKET:-}
       - AWS_S3_PREFIX=${AWS_S3_PREFIX:-}
       - AR_IO_NODE_RELEASE=${AR_IO_NODE_RELEASE:-}
-<<<<<<< HEAD
       - CHUNK_POST_URLS=${CHUNK_POST_URLS:-}
       - CHUNK_POST_RESPONSE_TIMEOUT_MS=${CHUNK_POST_RESPONSE_TIMEOUT_MS:-}
       - CHUNK_POST_ABORT_TIMEOUT_MS=${CHUNK_POST_ABORT_TIMEOUT_MS:-}
-=======
       - AO_CU_URL=${AO_CU_URL:-}
       - AO_MU_URL=${AO_MU_URL:-}
       - AO_GATEWAY_URL=${AO_GATEWAY_URL:-}
       - AO_GRAPHQL_URL=${AO_GRAPHQL_URL:-}
->>>>>>> affcf994
     depends_on:
       - redis
 

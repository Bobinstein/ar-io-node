--- conflicted
+++ resolved
@@ -182,18 +182,13 @@
         headers: requestAttributesHeaders?.headers || {},
       });
 
-<<<<<<< HEAD
       const paresedRequestAttributes = parseRequestAttributesHeaders({
         headers: response.headers as { [key: string]: string },
         currentHops: requestAttributesHeaders?.attributes.hops,
       });
 
       return this.parseResponse(response, paresedRequestAttributes);
-    } catch (error) {
-=======
-      return this.parseResponse(response, hops, origin);
     } catch (error: any) {
->>>>>>> f544fb5a
       log.error('Failed to fetch contiguous data from first random ArIO peer', {
         message: error.message,
         stack: error.stack,
@@ -207,18 +202,13 @@
           headers: requestAttributesHeaders?.headers || {},
         });
 
-<<<<<<< HEAD
         const paresedRequestAttributes = parseRequestAttributesHeaders({
           headers: response.headers as { [key: string]: string },
           currentHops: requestAttributesHeaders?.attributes.hops,
         });
 
         return this.parseResponse(response, paresedRequestAttributes);
-      } catch (error) {
-=======
-        return this.parseResponse(response, hops, origin);
       } catch (error: any) {
->>>>>>> f544fb5a
         log.error(
           'Failed to fetch contiguous data from second random ArIO peer',
           {

--- conflicted
+++ resolved
@@ -40,12 +40,8 @@
 import {
   ArweaveChainSourceStub,
   exampleManifestStreamV010,
-<<<<<<< HEAD
   exampleManifestStreamV020IndexId,
   exampleManifestStreamV020IndexPath,
-=======
-  exampleManifestStreamV020,
->>>>>>> 6fdc85b4
 } from '../../test/stubs.js';
 
 const TEST_STRING = 'http://test.com';
@@ -256,7 +252,90 @@
         const id = await resolveManifestStreamPath(exampleManifestStreamV010());
         assert.equal(id, 'cG7Hdi_iTQPoEYgQJFqJ8NMpN4KoZ-vH_j7pG4iP7NI');
       });
-<<<<<<< HEAD
+
+      it('should return the ID for non-index paths', async () => {
+        const paths = [
+          {
+            path: 'css/mobile.css',
+            id: 'fZ4d7bkCAUiXSfo3zFsPiQvpLVKVtXUKB6kiLNt2XVQ',
+          },
+          {
+            path: 'assets/img/icon.png',
+            id: '0543SMRGYuGKTaqLzmpOyK4AxAB96Fra2guHzYxjRGo',
+          },
+          {
+            path: 'assets/img/icon.png/',
+            id: '0543SMRGYuGKTaqLzmpOyK4AxAB96Fra2guHzYxjRGo',
+          },
+        ];
+
+        for (const { path, id } of paths) {
+          const resolvedId = await resolveManifestStreamPath(
+            exampleManifestStreamV010(),
+            path,
+          );
+          assert.equal(resolvedId, id);
+        }
+      });
+
+      it('should return undefined if the path is not found', async () => {
+        const id = await resolveManifestStreamPath(
+          exampleManifestStreamV010(),
+          'missing',
+        );
+        assert.equal(id, undefined);
+      });
+    });
+
+    describe('manifest v0.2.0 - index id', () => {
+      it('should return the ID for the index path', async () => {
+        const id = await resolveManifestStreamPath(
+          exampleManifestStreamV020IndexId(),
+        );
+        assert.equal(id, 'QYWh-QsozsYu2wor0ZygI5Zoa_fRYFc8_X1RkYmw_fU');
+      });
+
+      it('should return the ID for non-index paths', async () => {
+        const paths = [
+          {
+            path: 'css/mobile.css',
+            id: 'fZ4d7bkCAUiXSfo3zFsPiQvpLVKVtXUKB6kiLNt2XVQ',
+          },
+          {
+            path: 'assets/img/icon.png',
+            id: '0543SMRGYuGKTaqLzmpOyK4AxAB96Fra2guHzYxjRGo',
+          },
+          {
+            path: 'assets/img/icon.png/',
+            id: '0543SMRGYuGKTaqLzmpOyK4AxAB96Fra2guHzYxjRGo',
+          },
+        ];
+
+        for (const { path, id } of paths) {
+          const resolvedId = await resolveManifestStreamPath(
+            exampleManifestStreamV020IndexId(),
+            path,
+          );
+          assert.equal(resolvedId, id);
+        }
+      });
+
+      it('should return fallback if the path is not found', async () => {
+        const id = await resolveManifestStreamPath(
+          exampleManifestStreamV020IndexId(),
+          'missing',
+        );
+        assert.equal(id, 'cG7Hdi_iTQPoEYgQJFqJ8NMpN4KoZ-vH_j7pG4iP7NI');
+      });
+    });
+
+    describe('manifest v0.2.0 - index path', () => {
+      it('should return the ID for the index path', async () => {
+        const id = await resolveManifestStreamPath(
+          exampleManifestStreamV020IndexPath(),
+        );
+        assert.equal(id, 'cG7Hdi_iTQPoEYgQJFqJ8NMpN4KoZ-vH_j7pG4iP7NI');
+      });
 
       it('should return the ID for non-index paths', async () => {
         const paths = [
@@ -283,126 +362,13 @@
         }
       });
 
-      it('should return undefined if the path is not found', async () => {
-        const id = await resolveManifestStreamPath(
-          exampleManifestStreamV010(),
+      it('should return fallback if the path is not found', async () => {
+        const id = await resolveManifestStreamPath(
+          exampleManifestStreamV020IndexPath(),
           'missing',
         );
-        assert.equal(id, undefined);
-      });
-    });
-
-    describe('manifest v0.2.0 - index id', () => {
-      it('should return the ID for the index path', async () => {
-        const id = await resolveManifestStreamPath(
-          exampleManifestStreamV020IndexId(),
-        );
-        assert.equal(id, 'QYWh-QsozsYu2wor0ZygI5Zoa_fRYFc8_X1RkYmw_fU');
-      });
-=======
->>>>>>> 6fdc85b4
-
-      it('should return the ID for non-index paths', async () => {
-        const paths = [
-          {
-            path: 'css/mobile.css',
-            id: 'fZ4d7bkCAUiXSfo3zFsPiQvpLVKVtXUKB6kiLNt2XVQ',
-          },
-          {
-            path: 'assets/img/icon.png',
-            id: '0543SMRGYuGKTaqLzmpOyK4AxAB96Fra2guHzYxjRGo',
-          },
-          {
-            path: 'assets/img/icon.png/',
-            id: '0543SMRGYuGKTaqLzmpOyK4AxAB96Fra2guHzYxjRGo',
-          },
-        ];
-
-        for (const { path, id } of paths) {
-          const resolvedId = await resolveManifestStreamPath(
-<<<<<<< HEAD
-            exampleManifestStreamV020IndexId(),
-=======
-            exampleManifestStreamV020(),
->>>>>>> 6fdc85b4
-            path,
-          );
-          assert.equal(resolvedId, id);
-        }
-      });
-
-<<<<<<< HEAD
-      it('should return fallback if the path is not found', async () => {
-        const id = await resolveManifestStreamPath(
-          exampleManifestStreamV020IndexId(),
-          'missing',
-        );
         assert.equal(id, 'cG7Hdi_iTQPoEYgQJFqJ8NMpN4KoZ-vH_j7pG4iP7NI');
       });
     });
-
-    describe('manifest v0.2.0 - index path', () => {
-      it('should return the ID for the index path', async () => {
-        const id = await resolveManifestStreamPath(
-          exampleManifestStreamV020IndexPath(),
-        );
-=======
-      it('should return undefined if the path is not found', async () => {
-        const id = await resolveManifestStreamPath(
-          exampleManifestStreamV010(),
-          'missing',
-        );
-        assert.equal(id, undefined);
-      });
-    });
-
-    describe('manifest v0.2.0', () => {
-      it('should return the ID for the index path', async () => {
-        const id = await resolveManifestStreamPath(exampleManifestStreamV020());
->>>>>>> 6fdc85b4
-        assert.equal(id, 'cG7Hdi_iTQPoEYgQJFqJ8NMpN4KoZ-vH_j7pG4iP7NI');
-      });
-
-      it('should return the ID for non-index paths', async () => {
-        const paths = [
-          {
-            path: 'css/mobile.css',
-            id: 'fZ4d7bkCAUiXSfo3zFsPiQvpLVKVtXUKB6kiLNt2XVQ',
-          },
-          {
-            path: 'assets/img/icon.png',
-            id: '0543SMRGYuGKTaqLzmpOyK4AxAB96Fra2guHzYxjRGo',
-          },
-          {
-            path: 'assets/img/icon.png/',
-            id: '0543SMRGYuGKTaqLzmpOyK4AxAB96Fra2guHzYxjRGo',
-          },
-        ];
-
-        for (const { path, id } of paths) {
-          const resolvedId = await resolveManifestStreamPath(
-<<<<<<< HEAD
-            exampleManifestStreamV020IndexPath(),
-=======
-            exampleManifestStreamV020(),
->>>>>>> 6fdc85b4
-            path,
-          );
-          assert.equal(resolvedId, id);
-        }
-      });
-
-      it('should return fallback if the path is not found', async () => {
-        const id = await resolveManifestStreamPath(
-<<<<<<< HEAD
-          exampleManifestStreamV020IndexPath(),
-=======
-          exampleManifestStreamV020(),
->>>>>>> 6fdc85b4
-          'missing',
-        );
-        assert.equal(id, 'cG7Hdi_iTQPoEYgQJFqJ8NMpN4KoZ-vH_j7pG4iP7NI');
-      });
-    });
   });
 });
--- conflicted
+++ resolved
@@ -230,14 +230,10 @@
   const emitter = new EventEmitter();
   let currentKey: string | undefined;
   const keyPath: Array<string | number> = [];
-<<<<<<< HEAD
   let indexProps: {
     id?: string;
     path?: string;
   } = {};
-=======
-  let indexPath: string | undefined;
->>>>>>> 6fdc85b4
   let fallbackId: string;
   let paths: { [k: string]: string } = {};
   let hasValidManifestKey = false; // { "manifest": "arweave/paths" }
